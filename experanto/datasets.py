--- conflicted
+++ resolved
@@ -368,11 +368,7 @@
             # If modality should be normalized, load respective statistics from file.
             if self.modality_config[device_name].transforms.get("normalization", False):
                 mode = self.modality_config[device_name].transforms.normalization
-<<<<<<< HEAD
                 assert mode in ['standardize', 'normalize', "response_hack", "screen_hack", "behavior_hack"]
-=======
-                assert mode in ['standardize', 'normalize'], f"transforms.normalization should be in 'standardize' or 'normalize', not {mode}"
->>>>>>> 21a84266
                 means = np.load(self._experiment.devices[device_name].root_folder / "meta/means.npy")
                 stds = np.load(self._experiment.devices[device_name].root_folder / "meta/stds.npy")
                 if mode == 'standardize':
@@ -416,11 +412,8 @@
 
     def get_sample_in_meta_condition(self) -> dict:
         """
-<<<<<<< HEAD
-        iterates through all samples and checks if they are in the meta condition of interest
-=======
         iterates through all stimuli, selects the ones which match the meta conditions (tiers or stimuli types) and creates a mask to select the correct times using `self._screen_sample_times` as the clock/reference times
->>>>>>> 21a84266
+
            for example:
               if meta_conditions = {"tier": [train,train, ...], "stim_type": [type1, type2, ...]}
               and valid_condition = {"tier": train, "stim_type": type2}
