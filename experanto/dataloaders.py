from typing import Any, List, Optional, Tuple, Union, Dict
from omegaconf import DictConfig
from torch.utils.data import DataLoader

from .datasets import ChunkDataset
from .utils import MultiEpochsDataLoader, LongCycler


def get_multisession_dataloader(paths: List[str],
                                configs: Union[DictConfig, Dict, List[Union[DictConfig, Dict]]] = None, 
                                cache_data: bool = False,
                                **kwargs) -> DataLoader:

    if configs is None and "config" in kwargs:
        configs = kwargs.pop("config")

    # Convert single config to list for uniform handling
    if isinstance(configs, (DictConfig, dict)):
        configs = [configs] * len(paths)

    dataloaders = {}
    for i, (path, cfg) in enumerate(zip(paths, configs)):
        # TODO use saved meta dict to find data key
        if "dynamic" in path:
            dataset_name = path.split("dynamic")[1].split("-Video")[0]
        elif "_gaze" in path:
            dataset_name = path.split("_gaze")[0].split("datasets/")[1]
        else:
            dataset_name = f"session_{i}"
<<<<<<< HEAD
        dataset = ChunkDataset(path, **cfg.dataset, cache_data=cache_data)
=======

        dataset = ChunkDataset(path, **cfg.dataset)
>>>>>>> c2f43fa7
        dataloaders[dataset_name] = MultiEpochsDataLoader(dataset,
                                                          **cfg.dataloader,)
    return LongCycler(dataloaders)<|MERGE_RESOLUTION|>--- conflicted
+++ resolved
@@ -27,12 +27,7 @@
             dataset_name = path.split("_gaze")[0].split("datasets/")[1]
         else:
             dataset_name = f"session_{i}"
-<<<<<<< HEAD
         dataset = ChunkDataset(path, **cfg.dataset, cache_data=cache_data)
-=======
-
-        dataset = ChunkDataset(path, **cfg.dataset)
->>>>>>> c2f43fa7
         dataloaders[dataset_name] = MultiEpochsDataLoader(dataset,
                                                           **cfg.dataloader,)
     return LongCycler(dataloaders)